--- conflicted
+++ resolved
@@ -166,20 +166,6 @@
 <details>
 <summary><strong>📁 Project Management</strong></summary>
 
-| Tool | Description | Parameters |
-|------|-------------|-------------|
-| `get_projects` | List all projects | None |
-| `get_project` | Get specific project | `project_id` |
-| `get_project_tasks` | Get all tasks in project | `project_id` |
-| `create_project` | Create new project | `name`, `color?`, `view_mode?` |
-| `delete_project` | Delete project | `project_id` |
-
-</details>
-
-<<<<<<< HEAD
-<details>
-<summary><strong>⚡ Batch Operations</strong></summary>
-=======
 ## Docker Usage
 
 You can run the TickTick MCP server inside a Docker container using the SSE transport option:
@@ -285,7 +271,18 @@
 ```
 
 ## Available MCP Tools
->>>>>>> d049287d
+| Tool | Description | Parameters |
+|------|-------------|-------------|
+| `get_projects` | List all projects | None |
+| `get_project` | Get specific project | `project_id` |
+| `get_project_tasks` | Get all tasks in project | `project_id` |
+| `create_project` | Create new project | `name`, `color?`, `view_mode?` |
+| `delete_project` | Delete project | `project_id` |
+
+</details>
+
+<details>
+<summary><strong>⚡ Batch Operations</strong></summary>
 
 | Tool | Description | Parameters |
 |------|-------------|-------------|
