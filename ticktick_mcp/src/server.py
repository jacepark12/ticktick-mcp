import asyncio
import json
import os
import logging
<<<<<<< HEAD
from datetime import datetime, timedelta
from zoneinfo import ZoneInfo
from typing import Dict, List, Any, Optional
import time
import re
import subprocess
=======
import http.client
import requests
import sys
import uvicorn
from datetime import datetime, timezone
from typing import Dict, List, Any, Optional
import mcp.types as types
>>>>>>> d049287d

from mcp.server.lowlevel import Server
from mcp.server.sse import SseServerTransport
from dotenv import load_dotenv


from .ticktick_client import TickTickClient

# Get MCP logger
logger = logging.getLogger(__name__)

# Create Server
mcp = Server("ticktick")

@mcp.list_tools()
async def list_tools() -> list[types.Tool]:
    """List all available tools."""
    return [
        types.Tool(
            name="get_projects",
            description="Get all projects from TickTick.",
            inputSchema={
                "type": "object",
                "properties": {},
                "required": []
            }
        ),
        types.Tool(
            name="get_project",
            description="Get details about a specific project.",
            inputSchema={
                "type": "object",
                "properties": {
                    "project_id": {
                        "type": "string",
                        "description": "ID of the project"
                    }
                },
                "required": ["project_id"]
            }
        ),
        types.Tool(
            name="get_project_tasks",
            description="Get all tasks in a specific project.",
            inputSchema={
                "type": "object",
                "properties": {
                    "project_id": {
                        "type": "string",
                        "description": "ID of the project"
                    }
                },
                "required": ["project_id"]
            }
        ),
        types.Tool(
            name="get_task",
            description="Get details about a specific task.",
            inputSchema={
                "type": "object",
                "properties": {
                    "project_id": {
                        "type": "string",
                        "description": "ID of the project"
                    },
                    "task_id": {
                        "type": "string",
                        "description": "ID of the task"
                    }
                },
                "required": ["project_id", "task_id"]
            }
        ),
        types.Tool(
            name="create_task",
            description="Create a new task in TickTick.",
            inputSchema={
                "type": "object",
                "properties": {
                    "title": {
                        "type": "string",
                        "description": "Task title"
                    },
                    "project_id": {
                        "type": "string",
                        "description": "ID of the project to add the task to"
                    },
                    "content": {
                        "type": "string",
                        "description": "Task description/content (optional)"
                    },
                    "start_date": {
                        "type": "string",
                        "description": "Start date in ISO format YYYY-MM-DDThh:mm:ss+0000 (optional)"
                    },
                    "due_date": {
                        "type": "string",
                        "description": "Due date in ISO format YYYY-MM-DDThh:mm:ss+0000 (optional)"
                    },
                    "priority": {
                        "type": "integer",
                        "description": "Priority level (0: None, 1: Low, 3: Medium, 5: High) (optional)"
                    }
                },
                "required": ["title", "project_id"]
            }
        ),
        types.Tool(
            name="update_task",
            description="Update an existing task in TickTick.",
            inputSchema={
                "type": "object",
                "properties": {
                    "task_id": {
                        "type": "string",
                        "description": "ID of the task to update"
                    },
                    "project_id": {
                        "type": "string",
                        "description": "ID of the project the task belongs to"
                    },
                    "title": {
                        "type": "string",
                        "description": "New task title (optional)"
                    },
                    "content": {
                        "type": "string",
                        "description": "New task description/content (optional)"
                    },
                    "start_date": {
                        "type": "string",
                        "description": "New start date in ISO format YYYY-MM-DDThh:mm:ss+0000 (optional)"
                    },
                    "due_date": {
                        "type": "string",
                        "description": "New due date in ISO format YYYY-MM-DDThh:mm:ss+0000 (optional)"
                    },
                    "priority": {
                        "type": "integer",
                        "description": "New priority level (0: None, 1: Low, 3: Medium, 5: High) (optional)"
                    }
                },
                "required": ["task_id", "project_id"]
            }
        ),
        types.Tool(
            name="complete_task",
            description="Mark a task as complete.",
            inputSchema={
                "type": "object",
                "properties": {
                    "project_id": {
                        "type": "string",
                        "description": "ID of the project"
                    },
                    "task_id": {
                        "type": "string",
                        "description": "ID of the task"
                    }
                },
                "required": ["project_id", "task_id"]
            }
        ),
        types.Tool(
            name="delete_task",
            description="Delete a task.",
            inputSchema={
                "type": "object",
                "properties": {
                    "project_id": {
                        "type": "string",
                        "description": "ID of the project"
                    },
                    "task_id": {
                        "type": "string",
                        "description": "ID of the task"
                    }
                },
                "required": ["project_id", "task_id"]
            }
        ),
        types.Tool(
            name="create_project",
            description="Create a new project in TickTick.",
            inputSchema={
                "type": "object",
                "properties": {
                    "name": {
                        "type": "string",
                        "description": "Project name"
                    },
                    "color": {
                        "type": "string",
                        "description": "Color code (hex format) (optional)"
                    },
                    "view_mode": {
                        "type": "string",
                        "description": "View mode - one of list, kanban, or timeline (optional)"
                    }
                },
                "required": ["name"]
            }
        ),
        types.Tool(
            name="delete_project",
            description="Delete a project.",
            inputSchema={
                "type": "object",
                "properties": {
                    "project_id": {
                        "type": "string",
                        "description": "ID of the project"
                    }
                },
                "required": ["project_id"]
            }
        )
    ]

# Create TickTick client
ticktick = None

import os
from zoneinfo import ZoneInfo

# User timezone configuration  
UTC_TIMEZONE = ZoneInfo("UTC")

def get_user_timezone():
    """Get user timezone from env variable, system detection, or fallback to UTC."""
    # 1. Check .env file first (highest priority)
    env_tz = os.getenv("TICKTICK_USER_TIMEZONE")
    if env_tz:
        try:
            return ZoneInfo(env_tz)
        except Exception:
            logger.warning(f"Invalid timezone in .env: {env_tz}, trying system detection")
    
    # 2. Try to detect system timezone (better method)
    try:
        # Try different methods to get system timezone
        
        # Method 1: Use timedatectl on Linux
        try:
            result = subprocess.run(['timedatectl', 'show', '--property=Timezone', '--value'], 
                                  capture_output=True, text=True, timeout=2)
            if result.returncode == 0 and result.stdout.strip():
                tz_name = result.stdout.strip()
                return ZoneInfo(tz_name)
        except (subprocess.TimeoutExpired, FileNotFoundError, subprocess.SubprocessError):
            pass
        
        # Method 2: Read /etc/timezone on Debian/Ubuntu
        try:
            with open('/etc/timezone', 'r') as f:
                tz_name = f.read().strip()
                if tz_name:
                    return ZoneInfo(tz_name)
        except (FileNotFoundError, PermissionError):
            pass
        
        # Method 3: Parse /etc/localtime symlink
        try:
            import pathlib
            localtime_path = pathlib.Path('/etc/localtime').resolve()
            if 'zoneinfo' in str(localtime_path):
                tz_name = str(localtime_path).split('zoneinfo/')[-1]
                return ZoneInfo(tz_name)
        except Exception:
            pass
        
        # Method 4: Use system time.tzname (less reliable)
        try:
            import time
            system_tz = time.tzname[0] if time.daylight == 0 else time.tzname[1]
            # Try to convert common abbreviations to full names
            tz_mapping = {
                'PST': 'America/Los_Angeles', 'PDT': 'America/Los_Angeles',
                'EST': 'America/New_York', 'EDT': 'America/New_York',
                'CST': 'America/Chicago', 'CDT': 'America/Chicago',
                'MST': 'America/Denver', 'MDT': 'America/Denver',
                'UTC': 'UTC', 'GMT': 'UTC'
            }
            if system_tz in tz_mapping:
                return ZoneInfo(tz_mapping[system_tz])
        except Exception:
            pass
            
    except Exception as e:
        logger.warning(f"System timezone detection failed: {e}")
    
    # 3. Fallback to UTC with clear instruction
    logger.warning("Could not detect system timezone. Using UTC as fallback.")
    logger.warning("To set your timezone, add TICKTICK_USER_TIMEZONE=Your/Timezone to your .env file")
    logger.warning("Examples: TICKTICK_USER_TIMEZONE=America/Los_Angeles (San Francisco)")
    logger.warning("          TICKTICK_USER_TIMEZONE=Europe/London (London)")
    logger.warning("          TICKTICK_USER_TIMEZONE=Asia/Bangkok (Bangkok)")
    
    return ZoneInfo("UTC")

# Get user timezone
USER_TIMEZONE = get_user_timezone()

def initialize_client():
    global ticktick
    try:
<<<<<<< HEAD
        # Check if .env file exists with access token
        load_dotenv()
        
        # Check if we have valid credentials
        if os.getenv("TICKTICK_ACCESS_TOKEN") is None:
            logger.error("No access token found in .env file. Please run 'uv run -m ticktick_mcp.cli auth' to authenticate.")
            return False
        
        # Initialize the client
        ticktick = TickTickClient()
        logger.info("TickTick client initialized successfully")
        logger.info(f"Using timezone: {USER_TIMEZONE}")
=======
        # First, check if environment variables are directly available
        access_token = os.getenv("TICKTICK_ACCESS_TOKEN")
        
        # For token refresh, these are optional but useful
        refresh_token = os.getenv("TICKTICK_REFRESH_TOKEN")
        client_id = os.getenv("TICKTICK_CLIENT_ID")
        client_secret = os.getenv("TICKTICK_CLIENT_SECRET")
        
        # Use in-memory mode if access token is provided via environment
        in_memory_mode = False
        if access_token:
            in_memory_mode = True
        else:
            # Check if .env file exists with access token
            from pathlib import Path
            env_path = Path('.env')
            if not env_path.exists():
                logger.error("No .env file found and TICKTICK_ACCESS_TOKEN environment variable is not set. Please run 'uv run -m ticktick_mcp.cli auth' to set up authentication.")
                return False
            
            # Check if we have valid credentials in .env
            with open(env_path, 'r') as f:
                content = f.read()
                if 'TICKTICK_ACCESS_TOKEN' not in content:
                    logger.error("No access token found in .env file or environment. Please run 'uv run -m ticktick_mcp.cli auth' to authenticate.")
                    return False
        
        # Initialize the client
        ticktick = TickTickClient(in_memory_only=in_memory_mode)
>>>>>>> d049287d
        
        # Test API connectivity
        projects = ticktick.get_projects()
        if 'error' in projects:
            logger.error(f"Failed to access TickTick API: {projects['error']}")
            logger.error("Your access token may have expired. Please run 'uv run -m ticktick_mcp.cli auth' to refresh it or update your environment variables.")
            return False
            
        return True
    except Exception as e:
        logger.error(f"Failed to initialize TickTick client: {e}")
        return False

def normalize_datetime_for_user(date_str: str) -> str:
    """
    Convert date string to UTC if no timezone specified, treating input as user timezone.
    """
    print(f"DEBUG normalize_datetime_for_user INPUT: '{date_str}'")
    
    if not date_str:
        print(f"DEBUG normalize_datetime_for_user OUTPUT (empty): '{date_str}'")
        return date_str
    
    # Если уже есть timezone info, возвращаем как есть
    if not re.search(r'([+-]\d{2}:?\d{2}|Z)$', date_str):
        print(f"DEBUG Timezone NOT found in '{date_str}', starting conversion...")
        try:
            # Парсим как naive datetime (без timezone)
            if 'T' in date_str:
                dt_naive = datetime.fromisoformat(date_str)
                print(f"DEBUG Parsed naive datetime: {dt_naive}")
            else:
                # Обрабатываем формат только даты
                dt_naive = datetime.fromisoformat(date_str + 'T00:00:00')
                print(f"DEBUG Added time to date: {dt_naive}")
            
            # Считаем что это время в timezone пользователя
            dt_user_tz = dt_naive.replace(tzinfo=USER_TIMEZONE)
            print(f"DEBUG Added USER_TIMEZONE: {dt_user_tz}")
            
            # Конвертируем в UTC
            dt_utc = dt_user_tz.astimezone(UTC_TIMEZONE)
            print(f"DEBUG Converted to UTC: {dt_utc}")
            
            # Возвращаем в формате для TickTick API
            result = dt_utc.strftime('%Y-%m-%dT%H:%M:%S.000Z')
            print(f"DEBUG normalize_datetime_for_user OUTPUT (UTC): '{result}'")
            return result
            
        except Exception as e:
            print(f"ERROR in normalize_datetime_for_user: {e}")
            # Если ошибка - возвращаем оригинальную строку с offset (как fallback)
            user_offset = datetime.now(USER_TIMEZONE).strftime('%z')
            if 'T' in date_str:
                result = date_str + user_offset
            else:
                result = date_str + f'T00:00:00{user_offset}'
            print(f"DEBUG normalize_datetime_for_user OUTPUT (fallback): '{result}'")
            return result
    else:
        print(f"DEBUG Timezone found in '{date_str}', returning as-is")
        print(f"DEBUG normalize_datetime_for_user OUTPUT (unchanged): '{date_str}'")
        return date_str
        
# Helper functions for datetime validation and normalization
def validate_datetime_string(date_str: str, field_name: str) -> Optional[str]:
    """Validate datetime string format."""
    if not date_str:
        return None
    try:
        # Try to parse the date to validate it
        datetime.fromisoformat(date_str.replace("Z", "+00:00"))
        return None
    except ValueError:
        return f"Invalid {field_name} format. Use ISO format: YYYY-MM-DDTHH:mm:ss with timezone or YYYY-MM-DD"

# Format a task object from TickTick for better display
def format_task(task: Dict) -> str:
    """Format a task into a human-readable string."""
    formatted = f"ID: {task.get('id', 'No ID')}\n"
    formatted += f"Title: {task.get('title', 'No title')}\n"
    
    # Add project ID
    formatted += f"Project ID: {task.get('projectId', 'None')}\n"
    
    # Add dates if available
    if task.get('startDate'):
        formatted += f"Start Date: {task.get('startDate')}\n"
    if task.get('dueDate'):
        formatted += f"Due Date: {task.get('dueDate')}\n"
    
    # Add priority if available
    priority_map = {0: "None", 1: "Low", 3: "Medium", 5: "High"}
    priority = task.get('priority', 0)
    formatted += f"Priority: {priority_map.get(priority, str(priority))}\n"
    
    # Add status if available
    status = "Completed" if task.get('status') == 2 else "Active"
    formatted += f"Status: {status}\n"
    
    # Add content if available
    if task.get('content'):
        formatted += f"\nContent:\n{task.get('content')}\n"
    
    # Add subtasks if available
    items = task.get('items', [])
    if items:
        formatted += f"\nSubtasks ({len(items)}):\n"
        for i, item in enumerate(items, 1):
            status = "✓" if item.get('status') == 1 else "□"
            formatted += f"{i}. [{status}] {item.get('title', 'No title')}\n"
    
    return formatted

# Format a project object from TickTick for better display
def format_project(project: Dict) -> str:
    """Format a project into a human-readable string."""
    formatted = f"Name: {project.get('name', 'No name')}\n"
    formatted += f"ID: {project.get('id', 'No ID')}\n"
    
    # Add color if available
    if project.get('color'):
        formatted += f"Color: {project.get('color')}\n"
    
    # Add view mode if available
    if project.get('viewMode'):
        formatted += f"View Mode: {project.get('viewMode')}\n"
    
    # Add closed status if available
    if 'closed' in project:
        formatted += f"Closed: {'Yes' if project.get('closed') else 'No'}\n"
    
    # Add kind if available
    if project.get('kind'):
        formatted += f"Kind: {project.get('kind')}\n"
    
    return formatted

# MCP Tools

@mcp.call_tool()
async def get_projects(request) -> str:
    """Get all projects from TickTick."""
    if not ticktick:
        if not initialize_client():
            return "Failed to initialize TickTick client. Please check your API credentials."
    
    try:
        projects = ticktick.get_projects()
        if 'error' in projects:
            return f"Error fetching projects: {projects['error']}"
        
        if not projects:
            return "No projects found."
        
        result = f"Found {len(projects)} projects:\n\n"
        for i, project in enumerate(projects, 1):
            result += f"Project {i}:\n" + format_project(project) + "\n"
        
        return result
    except Exception as e:
        return f"Error retrieving projects: {str(e)}"

@mcp.call_tool()
async def get_project(request) -> str:
    project_id = request.get("project_id")
    """
    Get details about a specific project.
    
    Args:
        project_id: ID of the project
    """
    if not ticktick:
        if not initialize_client():
            return "Failed to initialize TickTick client. Please check your API credentials."
    
    try:
        project = ticktick.get_project(project_id)
        if 'error' in project:
            return f"Error fetching project: {project['error']}"
        
        return format_project(project)
    except Exception as e:
        return f"Error retrieving project: {str(e)}"

@mcp.call_tool()
async def get_project_tasks(request) -> str:
    project_id = request.get("project_id")
    """
    Get all tasks in a specific project.
    
    Args:
        project_id: ID of the project
    """
    if not ticktick:
        if not initialize_client():
            return "Failed to initialize TickTick client. Please check your API credentials."
    
    try:
        project_data = ticktick.get_project_with_data(project_id)
        if 'error' in project_data:
            return f"Error fetching project data: {project_data['error']}"
        
        tasks = project_data.get('tasks', [])
        if not tasks:
            return f"No tasks found in project '{project_data.get('project', {}).get('name', project_id)}'."
        
        result = f"Found {len(tasks)} tasks in project '{project_data.get('project', {}).get('name', project_id)}':\n\n"
        for i, task in enumerate(tasks, 1):
            result += f"Task {i}:\n" + format_task(task) + "\n"
        
        return result
    except Exception as e:
        return f"Error retrieving project tasks: {str(e)}"

@mcp.call_tool()
async def get_task(request) -> str:
    project_id = request.get("project_id")
    task_id = request.get("task_id")
    """
    Get details about a specific task.
    
    Args:
        project_id: ID of the project
        task_id: ID of the task
    """
    if not ticktick:
        if not initialize_client():
            return "Failed to initialize TickTick client. Please check your API credentials."
    
    try:
        task = ticktick.get_task(project_id, task_id)
        if 'error' in task:
            return f"Error fetching task: {task['error']}"
        
        return format_task(task)
    except Exception as e:
        return f"Error retrieving task: {str(e)}"

@mcp.call_tool()
async def create_task(request) -> str:
    title = request.get("title")
    project_id = request.get("project_id")
    content = request.get("content")
    start_date = request.get("start_date")
    due_date = request.get("due_date")
    priority = request.get("priority", 0)
    """
    Create a new task in TickTick with timezone support.
    
    Args:
        title: Task title
        project_id: ID of the project to add the task to
        content: Task description/content (optional)
        start_date: Start date in ISO format or 'YYYY-MM-DD' (user timezone if no timezone specified) (optional)
        due_date: Due date in ISO format or 'YYYY-MM-DD' (user timezone if no timezone specified) (optional)
        priority: Priority level (0: None, 1: Low, 3: Medium, 5: High) (optional)
    """
    if not ticktick:
        if not initialize_client():
            return "Failed to initialize TickTick client. Please check your API credentials."
    
    # Validate priority
    if priority not in [0, 1, 3, 5]:
        return "Invalid priority. Must be 0 (None), 1 (Low), 3 (Medium), or 5 (High)."
    
    try:
        # Convert dates to user timezone if needed
        if start_date:
            start_date = normalize_datetime_for_user(start_date)
        if due_date:
            due_date = normalize_datetime_for_user(due_date)
            
        # Validate dates if provided
        for date_str, date_name in [(start_date, "start_date"), (due_date, "due_date")]:
            if date_str:
                try:
                    # Try to parse the date to validate it
                    datetime.fromisoformat(date_str.replace("Z", "+00:00"))
                except ValueError:
                    return f"Invalid {date_name} format. Use ISO format: YYYY-MM-DDTHH:mm:ss with timezone or YYYY-MM-DD"
        
        task = ticktick.create_task(
            title=title,
            project_id=project_id,
            content=content,
            start_date=start_date,
            due_date=due_date,
            priority=priority
        )
        
        if 'error' in task:
            return f"Error creating task: {task['error']}"
        
        return f"Task created successfully:\n\n" + format_task(task)
    except Exception as e:
        return f"Error creating task: {str(e)}"

<<<<<<< HEAD
# NEW: Batch create multiple tasks
@mcp.tool()
async def create_multiple_tasks(tasks: List[Dict]) -> str:
    """
    Create multiple tasks in TickTick efficiently.
    
    Args:
        tasks: List of task dictionaries. Each task must contain:
            - title (required): Task title
            - project_id (required): ID of the project to add the task to
            - content (optional): Task description/content
            - start_date (optional): Start date in user timezone (YYYY-MM-DDTHH:mm:ss or with timezone)
            - due_date (optional): Due date in user timezone (YYYY-MM-DDTHH:mm:ss or with timezone)  
            - priority (optional): Priority level (0: None, 1: Low, 3: Medium, 5: High)
    
    Example:
        tasks = [
            {"title": "Task 1", "project_id": "123", "priority": 3},
            {"title": "Task 2", "project_id": "123", "content": "Description", "due_date": "2025-06-15T10:00:00"}
        ]
    """
    if not ticktick:
        if not initialize_client():
            return "Failed to initialize TickTick client. Please check your API credentials."
    
    if not tasks:
        return "No tasks provided to create."
    
    if len(tasks) > 50:
        return "Too many tasks. Maximum 50 tasks per batch for performance."
    
    # Track results
    successful_tasks = []
    failed_tasks = []
    
    logger.info(f"Creating batch of {len(tasks)} tasks")
    
    for i, task_data in enumerate(tasks, 1):
        try:
            # Validate required fields
            if not isinstance(task_data, dict):
                failed_tasks.append({
                    'index': i,
                    'error': 'Task must be a dictionary'
                })
                continue
                
            title = task_data.get('title')
            project_id = task_data.get('project_id')
            
            if not title:
                failed_tasks.append({
                    'index': i,
                    'error': 'Missing required field: title'
                })
                continue
                
            if not project_id:
                failed_tasks.append({
                    'index': i,
                    'error': 'Missing required field: project_id'
                })
                continue
            
            # Extract optional fields with defaults
            content = task_data.get('content')
            start_date = task_data.get('start_date')
            due_date = task_data.get('due_date')
            priority = task_data.get('priority', 0)
            
            # Validate priority
            if priority not in [0, 1, 3, 5]:
                failed_tasks.append({
                    'index': i,
                    'title': title,
                    'error': f'Invalid priority {priority}. Must be 0, 1, 3, or 5'
                })
                continue
            
            # Validate and normalize dates if provided
            # Normalize dates if provided (validation происходит внутри normalize_datetime_for_user)
            normalized_start_date = None
            normalized_due_date = None

            if start_date:
                normalized_start_date = normalize_datetime_for_user(start_date)
                
            if due_date:
                normalized_due_date = normalize_datetime_for_user(due_date)
        
            # Create the task
            task = ticktick.create_task(
                title=title,
                project_id=project_id,
                content=content,
                start_date=normalized_start_date,
                due_date=normalized_due_date,
                priority=priority
            )
            
            if 'error' in task:
                failed_tasks.append({
                    'index': i,
                    'title': title,
                    'error': task['error']
                })
            else:
                successful_tasks.append({
                    'index': i,
                    'title': title,
                    'id': task.get('id'),
                    'task': task
                })
                
        except Exception as e:
            failed_tasks.append({
                'index': i,
                'title': task_data.get('title', 'Unknown'),
                'error': str(e)
            })
    
    # Generate summary report
    result = f"Batch task creation completed:\n"
    result += f"✅ Successful: {len(successful_tasks)}/{len(tasks)} tasks\n"
    result += f"❌ Failed: {len(failed_tasks)}/{len(tasks)} tasks\n\n"
    
    if successful_tasks:
        result += "Successfully created tasks:\n"
        for success in successful_tasks[:5]:  # Show first 5
            result += f"  {success['index']}. {success['title']} (ID: {success['id']})\n"
        if len(successful_tasks) > 5:
            result += f"  ... and {len(successful_tasks) - 5} more\n"
        result += "\n"
    
    if failed_tasks:
        result += "Failed tasks:\n"
        for failure in failed_tasks:
            result += f"  {failure['index']}. {failure['title']}: {failure['error']}\n"
        result += "\n"
    
    return result

# NEW: Batch update multiple tasks
@mcp.tool()
async def update_task_batch(updates: List[Dict]) -> str:
    """
    Update multiple tasks in TickTick efficiently.
    
    Args:
        updates: List of task update dictionaries. Each update must contain:
            - task_id (required): ID of the task to update
            - project_id (required): ID of the project the task belongs to
            - title (optional): New task title
            - content (optional): New task description/content
            - start_date (optional): New start date in user timezone (YYYY-MM-DDTHH:mm:ss or with timezone)
            - due_date (optional): New due date in user timezone (YYYY-MM-DDTHH:mm:ss or with timezone)
            - priority (optional): New priority level (0: None, 1: Low, 3: Medium, 5: High)
    
    Example:
        updates = [
            {"task_id": "123", "project_id": "456", "title": "Updated task 1", "priority": 5},
            {"task_id": "124", "project_id": "456", "due_date": "2025-06-15T10:00:00", "priority": 3}
        ]
    """
    if not ticktick:
        if not initialize_client():
            return "Failed to initialize TickTick client. Please check your API credentials."
    
    if not updates:
        return "No updates provided."
    
    if len(updates) > 50:
        return "Too many task updates. Maximum 50 tasks per batch for performance."
    
    # Track results
    successful_updates = []
    failed_updates = []
    
    logger.info(f"Updating batch of {len(updates)} tasks")
    
    for i, update_data in enumerate(updates, 1):
        try:
            # Validate required fields
            if not isinstance(update_data, dict):
                failed_updates.append({
                    'index': i,
                    'error': 'Update must be a dictionary'
                })
                continue
                
            task_id = update_data.get('task_id')
            project_id = update_data.get('project_id')
            
            if not task_id:
                failed_updates.append({
                    'index': i,
                    'error': 'Missing required field: task_id'
                })
                continue
                
            if not project_id:
                failed_updates.append({
                    'index': i,
                    'error': 'Missing required field: project_id'
                })
                continue
            
            # Extract optional fields
            title = update_data.get('title')
            content = update_data.get('content')
            start_date = update_data.get('start_date')
            due_date = update_data.get('due_date')
            priority = update_data.get('priority')
            
            # Validate priority if provided
            if priority is not None and priority not in [0, 1, 3, 5]:
                failed_updates.append({
                    'index': i,
                    'task_id': task_id,
                    'error': f'Invalid priority {priority}. Must be 0, 1, 3, or 5'
                })
                continue
            
            # Validate and normalize dates if provided
            normalized_start_date = None
            normalized_due_date = None
            
            if start_date:
                validation_error = validate_datetime_string(start_date, "start_date")
                if validation_error:
                    failed_updates.append({
                        'index': i,
                        'task_id': task_id,
                        'error': validation_error
                    })
                    continue
                normalized_start_date = normalize_datetime_for_user(start_date)
            
            if due_date:
                validation_error = validate_datetime_string(due_date, "due_date")
                if validation_error:
                    failed_updates.append({
                        'index': i,
                        'task_id': task_id,
                        'error': validation_error
                    })
                    continue
                normalized_due_date = normalize_datetime_for_user(due_date)
            
            # Update the task
            result = ticktick.update_task(
                task_id=task_id,
                project_id=project_id,
                title=title,
                content=content,
                start_date=normalized_start_date,
                due_date=normalized_due_date,
                priority=priority
            )
            
            if 'error' in result:
                failed_updates.append({
                    'index': i,
                    'task_id': task_id,
                    'error': result['error']
                })
            else:
                successful_updates.append({
                    'index': i,
                    'task_id': task_id,
                    'title': title or result.get('title', 'Unknown'),
                    'task': result
                })
                
        except Exception as e:
            failed_updates.append({
                'index': i,
                'task_id': update_data.get('task_id', 'Unknown'),
                'error': str(e)
            })
    
    # Generate summary report
    result = f"Batch task update completed:\n"
    result += f"✅ Successful: {len(successful_updates)}/{len(updates)} tasks\n"
    result += f"❌ Failed: {len(failed_updates)}/{len(updates)} tasks\n\n"
    
    if successful_updates:
        result += "Successfully updated tasks:\n"
        for success in successful_updates[:5]:  # Show first 5
            result += f"  {success['index']}. {success['title']} (ID: {success['task_id']})\n"
        if len(successful_updates) > 5:
            result += f"  ... and {len(successful_updates) - 5} more\n"
        result += "\n"
    
    if failed_updates:
        result += "Failed updates:\n"
        for failure in failed_updates:
            result += f"  {failure['index']}. {failure['task_id']}: {failure['error']}\n"
        result += "\n"
    
    return result

# NEW: Search tasks by text
@mcp.tool()
async def search_tasks(
    query: str, 
    project_id: str = None,
    include_completed: bool = False
) -> str:
    """
    Search for tasks by title or content text.
    
    Args:
        query: Text to search for in task titles and content
        project_id: Optional project ID to limit search scope
        include_completed: Whether to include completed tasks (default: False)
    """
    if not ticktick:
        if not initialize_client():
            return "Failed to initialize TickTick client. Please check your API credentials."
    
    try:
        # Get all projects or specific project
        if project_id:
            project_data = ticktick.get_project_with_data(project_id)
            if 'error' in project_data:
                return f"Error fetching project: {project_data['error']}"
            all_tasks = project_data.get('tasks', [])
            search_scope = f"project '{project_data.get('project', {}).get('name', project_id)}'"
        else:
            # Get tasks from all projects
            projects = ticktick.get_projects()
            if 'error' in projects:
                return f"Error fetching projects: {projects['error']}"
            
            all_tasks = []
            for project in projects:
                project_data = ticktick.get_project_with_data(project['id'])
                if 'error' not in project_data:
                    all_tasks.extend(project_data.get('tasks', []))
            search_scope = "all projects"
        
        # Filter tasks based on search criteria
        matching_tasks = []
        query_lower = query.lower()
        
        for task in all_tasks:
            # Skip completed tasks unless requested
            if not include_completed and task.get('status') == 2:
                continue
                
            # Search in title and content
            title = task.get('title', '').lower()
            content = task.get('content', '').lower()
            
            if query_lower in title or query_lower in content:
                matching_tasks.append(task)
        
        # Format results
        if not matching_tasks:
            return f"No tasks found matching '{query}' in {search_scope}."
        
        result = f"Found {len(matching_tasks)} tasks matching '{query}' in {search_scope}:\n\n"
        
        for i, task in enumerate(matching_tasks[:10], 1):  # Limit to first 10
            result += f"Task {i}:\n" + format_task(task) + "\n"
        
        if len(matching_tasks) > 10:
            result += f"... and {len(matching_tasks) - 10} more matching tasks\n"
        
        return result
        
    except Exception as e:
        logger.error(f"Error in search_tasks: {e}")
        return f"Error searching tasks: {str(e)}"

# NEW: Get overdue tasks
@mcp.tool()
async def get_overdue_tasks(project_id: str = None) -> str:
    """
    Get all overdue tasks (tasks with due dates in the past).
    
    Args:
        project_id: Optional project ID to limit scope (default: all projects)
    """
    if not ticktick:
        if not initialize_client():
            return "Failed to initialize TickTick client. Please check your API credentials."
    
    try:
        # Get current time in user timezone
        now = datetime.now(USER_TIMEZONE)
        
        # Get tasks
        if project_id:
            project_data = ticktick.get_project_with_data(project_id)
            if 'error' in project_data:
                return f"Error fetching project: {project_data['error']}"
            all_tasks = project_data.get('tasks', [])
            scope = f"project '{project_data.get('project', {}).get('name', project_id)}'"
        else:
            # Get from all projects  
            projects = ticktick.get_projects()
            if 'error' in projects:
                return f"Error fetching projects: {projects['error']}"
            
            all_tasks = []
            for project in projects:
                project_data = ticktick.get_project_with_data(project['id'])
                if 'error' not in project_data:
                    all_tasks.extend(project_data.get('tasks', []))
            scope = "all projects"
        
        # Find overdue tasks
        overdue_tasks = []
        for task in all_tasks:
            # Skip completed tasks
            if task.get('status') == 2:
                continue
                
            due_date_str = task.get('dueDate')
            if due_date_str:
                try:
                    # Parse due date
                    due_date = datetime.fromisoformat(due_date_str.replace('Z', '+00:00'))
                    
                    # Convert to user timezone for comparison
                    if due_date.tzinfo is None:
                        due_date = due_date.replace(tzinfo=USER_TIMEZONE)
                    else:
                        due_date = due_date.astimezone(USER_TIMEZONE)
                    
                    # Check if overdue
                    if due_date < now:
                        overdue_tasks.append((task, due_date))
                        
                except (ValueError, TypeError):
                    continue  # Skip invalid dates
        
        # Sort by due date (most overdue first)
        overdue_tasks.sort(key=lambda x: x[1])
        
        if not overdue_tasks:
            return f"🎉 No overdue tasks found in {scope}!"
        
        result = f"⚠️ Found {len(overdue_tasks)} overdue tasks in {scope}:\n\n"
        
        for i, (task, due_date) in enumerate(overdue_tasks, 1):
            days_overdue = (now - due_date).days
            result += f"Task {i} (⏰ {days_overdue} days overdue):\n" + format_task(task) + "\n"
        
        return result
        
    except Exception as e:
        logger.error(f"Error in get_overdue_tasks: {e}")
        return f"Error getting overdue tasks: {str(e)}"

# NEW: Get today's tasks
@mcp.tool()
async def get_today_tasks(project_id: str = None) -> str:
    """
    Get all tasks due today (user timezone).
    
    Args:
        project_id: Optional project ID to limit scope (default: all projects)
    """
    if not ticktick:
        if not initialize_client():
            return "Failed to initialize TickTick client. Please check your API credentials."
    
    try:
        # Get current date in user timezone
        today = datetime.now(USER_TIMEZONE).date()
        
        # Get tasks
        if project_id:
            project_data = ticktick.get_project_with_data(project_id)
            if 'error' in project_data:
                return f"Error fetching project: {project_data['error']}"
            all_tasks = project_data.get('tasks', [])
            scope = f"project '{project_data.get('project', {}).get('name', project_id)}'"
        else:
            # Get from all projects
            projects = ticktick.get_projects()
            if 'error' in projects:
                return f"Error fetching projects: {projects['error']}"
            
            all_tasks = []
            for project in projects:
                project_data = ticktick.get_project_with_data(project['id'])
                if 'error' not in project_data:
                    all_tasks.extend(project_data.get('tasks', []))
            scope = "all projects"
        
        # Find today's tasks
        today_tasks = []
        for task in all_tasks:
            # Skip completed tasks
            if task.get('status') == 2:
                continue
                
            due_date_str = task.get('dueDate')
            if due_date_str:
                try:
                    # Parse due date
                    due_date = datetime.fromisoformat(due_date_str.replace('Z', '+00:00'))
                    
                    # Convert to user timezone
                    if due_date.tzinfo is None:
                        due_date = due_date.replace(tzinfo=USER_TIMEZONE)
                    else:
                        due_date = due_date.astimezone(USER_TIMEZONE)
                    
                    # Check if due today
                    if due_date.date() == today:
                        today_tasks.append(task)
                        
                except (ValueError, TypeError):
                    continue  # Skip invalid dates
        
        if not today_tasks:
            return f"📅 No tasks due today in {scope}."
        
        result = f"📅 Found {len(today_tasks)} tasks due today in {scope}:\n\n"
        
        for i, task in enumerate(today_tasks, 1):
            result += f"Task {i}:\n" + format_task(task) + "\n"
        
        return result
        
    except Exception as e:
        logger.error(f"Error in get_today_tasks: {e}")
        return f"Error getting today's tasks: {str(e)}"

# NEW: Оптимизированная функция get_upcoming_tasks
@mcp.tool()
async def get_upcoming_tasks(days: int = 7, project_id: str = None) -> str:
    """
    Get all tasks due in the next N days (user timezone).
    
    Args:
        days: Number of days to look ahead (default: 7)
        project_id: Optional project ID to limit scope (default: all projects)
    """
    if not ticktick:
        if not initialize_client():
            return "Failed to initialize TickTick client. Please check your API credentials."
    
    if days <= 0:
        return "Days must be a positive number."
    
    if days > 365:
        return "Days cannot exceed 365 for performance reasons."
    
    try:
        # Get current time and future cutoff in user timezone
        now = datetime.now(USER_TIMEZONE)
        future_cutoff = now + timedelta(days=days)
        
        # Get tasks
        if project_id:
            project_data = ticktick.get_project_with_data(project_id)
            if 'error' in project_data:
                return f"Error fetching project: {project_data['error']}"
            all_tasks = project_data.get('tasks', [])
            scope = f"project '{project_data.get('project', {}).get('name', project_id)}'"
        else:
            # Get from all projects - OPTIMIZED VERSION
            projects = ticktick.get_projects()
            if 'error' in projects:
                return f"Error fetching projects: {projects['error']}"
            
            # 🚀 OPTIMIZATION 1: Filter only active (non-closed) projects
            active_projects = [p for p in projects if not p.get('closed', False)]
            original_count = len(projects)
            active_count = len(active_projects)
            
            logger.info(f"Found {original_count} total projects, {active_count} active projects")
            
            # 🚀 OPTIMIZATION 2: Limit quantity for performance (configurable)
            PROJECT_LIMIT = int(os.getenv('TICKTICK_PROJECT_LIMIT', '20'))
            
            if len(active_projects) > PROJECT_LIMIT:
                logger.info(f"Limiting search to first {PROJECT_LIMIT} active projects out of {active_count} total active projects")
                limited_projects = active_projects[:PROJECT_LIMIT]
                scope = f"{PROJECT_LIMIT} active projects (limited for performance, {active_count - PROJECT_LIMIT} projects skipped)"
            else:
                limited_projects = active_projects
                scope = f"{len(limited_projects)} active projects"
            
            # 🚀 OPTIMIZATION 3: Improved error handling with partial results
            all_tasks = []
            failed_projects = 0
            successful_projects = 0
            
            logger.info(f"Processing {len(limited_projects)} projects...")
            
            for i, project in enumerate(limited_projects, 1):
                try:
                    logger.debug(f"Processing project {i}/{len(limited_projects)}: {project.get('name', 'Unknown')}")
                    project_data = ticktick.get_project_with_data(project['id'])
                    
                    if 'error' not in project_data:
                        project_tasks = project_data.get('tasks', [])
                        all_tasks.extend(project_tasks)
                        successful_projects += 1
                        logger.debug(f"✅ Project '{project.get('name')}': {len(project_tasks)} tasks")
                    else:
                        failed_projects += 1
                        logger.warning(f"❌ Project '{project.get('name')}' returned error: {project_data['error']}")
                        
                except Exception as e:
                    failed_projects += 1
                    logger.warning(f"❌ Failed to fetch project '{project.get('name', project['id'])}': {str(e)}")
                    continue
            
            logger.info(f"Completed processing: {successful_projects} successful, {failed_projects} failed")
        
        # Find upcoming tasks
        upcoming_tasks = []
        for task in all_tasks:
            # Skip completed tasks
            if task.get('status') == 2:
                continue
                
            due_date_str = task.get('dueDate')
            if due_date_str:
                try:
                    # Parse due date
                    due_date = datetime.fromisoformat(due_date_str.replace('Z', '+00:00'))
                    
                    # Convert to user timezone
                    if due_date.tzinfo is None:
                        due_date = due_date.replace(tzinfo=USER_TIMEZONE)
                    else:
                        due_date = due_date.astimezone(USER_TIMEZONE)
                    
                    # Check if due within the specified days
                    if now <= due_date <= future_cutoff:
                        upcoming_tasks.append((task, due_date))
                        
                except (ValueError, TypeError):
                    continue  # Skip invalid dates
        
        # Sort by due date (earliest first)
        upcoming_tasks.sort(key=lambda x: x[1])
        
        # 🚀 OPTIMIZATION 4: Enhanced result reporting
        result = f"📅 Found {len(upcoming_tasks)} tasks due in the next {days} day{'s' if days != 1 else ''} in {scope}"
        
        # Add performance statistics
        if not project_id:
            result += f"\n📊 Performance stats: {successful_projects} projects processed"
            if failed_projects > 0:
                result += f", {failed_projects} projects skipped due to errors"
            if len(active_projects) > PROJECT_LIMIT:
                result += f"\n⚠️ Note: Limited to {PROJECT_LIMIT} projects for performance. Set TICKTICK_PROJECT_LIMIT in .env to change this limit."
        
        if not upcoming_tasks:
            result += "."
            return result
        
        result += ":\n\n"
        
        # Group by date for better readability
        current_date = None
        for i, (task, due_date) in enumerate(upcoming_tasks, 1):
            task_date = due_date.date()
            
            # Add date header if this is a new date
            if current_date != task_date:
                current_date = task_date
                days_from_now = (task_date - now.date()).days
                
                if days_from_now == 0:
                    date_label = "📍 Today"
                elif days_from_now == 1:
                    date_label = "📍 Tomorrow"
                else:
                    date_label = f"📍 {task_date.strftime('%A, %B %d')} ({days_from_now} days)"
                
                result += f"\n{date_label}:\n"
            
            # Format task info
            time_str = due_date.strftime('%H:%M') if due_date.hour != 0 or due_date.minute != 0 else "All day"
            priority_emoji = {0: "⚪", 1: "🔵", 3: "🟡", 5: "🔴"}.get(task.get('priority', 0), "⚪")
            
            result += f"  {priority_emoji} {task.get('title', 'No title')} ({time_str})\n"
            
            # Add project info if showing all projects
            if not project_id:
                result += f"    📁 Project ID: {task.get('projectId', 'Unknown')}\n"
            
            # Add content if available (truncated)
            content = task.get('content', '')
            if content:
                content_preview = content[:50] + "..." if len(content) > 50 else content
                result += f"    📝 {content_preview}\n"
        
        return result
        
    except Exception as e:
        logger.error(f"Error in get_upcoming_tasks: {e}")
        return f"Error getting upcoming tasks: {str(e)}"

@mcp.tool()
async def update_task(
    task_id: str,
    project_id: str,
    title: str = None,
    content: str = None,
    start_date: str = None,
    due_date: str = None,
    priority: int = None
) -> str:
=======
@mcp.call_tool()
async def update_task(request) -> str:
    task_id = request.get("task_id")
    project_id = request.get("project_id")
    title = request.get("title")
    content = request.get("content")
    start_date = request.get("start_date")
    due_date = request.get("due_date")
    priority = request.get("priority")
>>>>>>> d049287d
    """
    Update an existing task in TickTick with timezone support.
    
    Args:
        task_id: ID of the task to update
        project_id: ID of the project the task belongs to
        title: New task title (optional)
        content: New task description/content (optional)
        start_date: New start date in ISO format or 'YYYY-MM-DD' (user timezone if no timezone specified) (optional)
        due_date: New due date in ISO format or 'YYYY-MM-DD' (user timezone if no timezone specified) (optional)
        priority: New priority level (0: None, 1: Low, 3: Medium, 5: High) (optional)
    """
    if not ticktick:
        if not initialize_client():
            return "Failed to initialize TickTick client. Please check your API credentials."
    
    # Validate priority if provided
    if priority is not None and priority not in [0, 1, 3, 5]:
        return "Invalid priority. Must be 0 (None), 1 (Low), 3 (Medium), or 5 (High)."
    
    try:
        # Convert dates to user timezone if needed
        if start_date:
            start_date = normalize_datetime_for_user(start_date)
        if due_date:
            due_date = normalize_datetime_for_user(due_date)
            
        # Validate dates if provided
        for date_str, date_name in [(start_date, "start_date"), (due_date, "due_date")]:
            if date_str:
                try:
                    # Try to parse the date to validate it
                    datetime.fromisoformat(date_str.replace("Z", "+00:00"))
                except ValueError:
                    return f"Invalid {date_name} format. Use ISO format: YYYY-MM-DDTHH:mm:ss with timezone or YYYY-MM-DD"
        
        task = ticktick.update_task(
           task_id=task_id,
            project_id=project_id,
            title=title,
            content=content,
            start_date=start_date,
            due_date=due_date,
            priority=priority
        )
        
        if 'error' in task:
            return f"Error updating task: {task['error']}"
        
        return f"Task updated successfully:\n\n" + format_task(task)
    except Exception as e:
        return f"Error updating task: {str(e)}"

@mcp.call_tool()
async def complete_task(request) -> str:
    project_id = request.get("project_id")
    task_id = request.get("task_id")
    """
    Mark a task as complete.
    
    Args:
        project_id: ID of the project
        task_id: ID of the task
    """
    if not ticktick:
        if not initialize_client():
            return "Failed to initialize TickTick client. Please check your API credentials."
    
    try:
        result = ticktick.complete_task(project_id, task_id)
        if 'error' in result:
            return f"Error completing task: {result['error']}"
        
        return f"Task {task_id} marked as complete."
    except Exception as e:
        return f"Error completing task: {str(e)}"

@mcp.call_tool()
async def delete_task(request) -> str:
    project_id = request.get("project_id")
    task_id = request.get("task_id")
    """
    Delete a task.
    
    Args:
        project_id: ID of the project
        task_id: ID of the task
    """
    if not ticktick:
        if not initialize_client():
            return "Failed to initialize TickTick client. Please check your API credentials."
    
    try:
        result = ticktick.delete_task(project_id, task_id)
        if 'error' in result:
            return f"Error deleting task: {result['error']}"
        
        return f"Task {task_id} deleted successfully."
    except Exception as e:
        return f"Error deleting task: {str(e)}"

@mcp.call_tool()
async def create_project(request) -> str:
    name = request.get("name")
    color = request.get("color", "#F18181")
    view_mode = request.get("view_mode", "list")
    """
    Create a new project in TickTick.
    
    Args:
        name: Project name
        color: Color code (hex format) (optional)
        view_mode: View mode - one of list, kanban, or timeline (optional)
    """
    if not ticktick:
        if not initialize_client():
            return "Failed to initialize TickTick client. Please check your API credentials."
    
    # Validate view_mode
    if view_mode not in ["list", "kanban", "timeline"]:
        return "Invalid view_mode. Must be one of: list, kanban, timeline."
    
    try:
        project = ticktick.create_project(
           name=name,
            color=color,
            view_mode=view_mode
        )
        
        if 'error' in project:
            return f"Error creating project: {project['error']}"
        
        return f"Project created successfully:\n\n" + format_project(project)
    except Exception as e:
        return f"Error creating project: {str(e)}"

@mcp.call_tool()
async def delete_project(request) -> str:
    project_id = request.get("project_id")
    """
    Delete a project.
    
    Args:
        project_id: ID of the project
    """
    if not ticktick:
        if not initialize_client():
            return "Failed to initialize TickTick client. Please check your API credentials."
    
    try:
        result = ticktick.delete_project(project_id)
        if 'error' in result:
            return f"Error deleting project: {result['error']}"
        
        return f"Project {project_id} deleted successfully."
    except Exception as e:
        return f"Error deleting project: {str(e)}"

def main(transport='stdio', host='127.0.0.1', port=3434):
    """
    Main entry point for the MCP server.
    
    Args:
        transport: Transport type ('stdio' or 'sse')
        host: Host to bind to when using SSE transport
        port: Port to use when using SSE transport
    """
    # Initialize the TickTick client
    if not initialize_client():
        logger.error("Failed to initialize TickTick client. Please check your API credentials.")
        return
    
    # Run the server with the specified transport
    if transport == 'sse':
        print(f"Starting TickTick MCP server with SSE transport on {host}:{port}")
        
        # Configure the SSE transport endpoint to match what clients expect
        SseServerTransport.ENDPOINT = "/sse"
        
        # Create an SSE transport
        sse = SseServerTransport("/messages/")
        
        # Define SSE handler
        async def handle_sse(request):
            async with sse.connect_sse(
                request.scope, request.receive, request._send
            ) as streams:
                await mcp.run(streams[0], streams[1], mcp.create_initialization_options())
            return Response()
        
        # Create Starlette app with routes
        from starlette.applications import Starlette
        from starlette.responses import Response
        from starlette.routing import Mount, Route
        
        starlette_app = Starlette(
            debug=True,
            routes=[
                Route("/sse", endpoint=handle_sse, methods=["GET"]),
                Mount("/messages/", app=sse.handle_post_message),
            ]
        )
        
        # Print connection info
        print(f"\n========= CONNECTION INFO =========")
        print(f"Connect to this server at:")
        print(f"URL: http://{host}:{port}")
        print(f"SSE endpoint: {SseServerTransport.ENDPOINT}")
        print(f"=======================================\n")
        
        # Run the Starlette app with Uvicorn
        uvicorn.run(
            starlette_app, 
            host=host, 
            port=port, 
            log_level="info"
        )
    else:
        print("Starting TickTick MCP server with stdio transport")
        # For stdio, we need to run in an async context
        import asyncio
        asyncio.run(mcp.run_stdio(mcp.create_initialization_options()))

if __name__ == "__main__":
    main()<|MERGE_RESOLUTION|>--- conflicted
+++ resolved
@@ -2,22 +2,12 @@
 import json
 import os
 import logging
-<<<<<<< HEAD
 from datetime import datetime, timedelta
 from zoneinfo import ZoneInfo
 from typing import Dict, List, Any, Optional
 import time
 import re
 import subprocess
-=======
-import http.client
-import requests
-import sys
-import uvicorn
-from datetime import datetime, timezone
-from typing import Dict, List, Any, Optional
-import mcp.types as types
->>>>>>> d049287d
 
 from mcp.server.lowlevel import Server
 from mcp.server.sse import SseServerTransport
@@ -324,7 +314,6 @@
 def initialize_client():
     global ticktick
     try:
-<<<<<<< HEAD
         # Check if .env file exists with access token
         load_dotenv()
         
@@ -337,37 +326,6 @@
         ticktick = TickTickClient()
         logger.info("TickTick client initialized successfully")
         logger.info(f"Using timezone: {USER_TIMEZONE}")
-=======
-        # First, check if environment variables are directly available
-        access_token = os.getenv("TICKTICK_ACCESS_TOKEN")
-        
-        # For token refresh, these are optional but useful
-        refresh_token = os.getenv("TICKTICK_REFRESH_TOKEN")
-        client_id = os.getenv("TICKTICK_CLIENT_ID")
-        client_secret = os.getenv("TICKTICK_CLIENT_SECRET")
-        
-        # Use in-memory mode if access token is provided via environment
-        in_memory_mode = False
-        if access_token:
-            in_memory_mode = True
-        else:
-            # Check if .env file exists with access token
-            from pathlib import Path
-            env_path = Path('.env')
-            if not env_path.exists():
-                logger.error("No .env file found and TICKTICK_ACCESS_TOKEN environment variable is not set. Please run 'uv run -m ticktick_mcp.cli auth' to set up authentication.")
-                return False
-            
-            # Check if we have valid credentials in .env
-            with open(env_path, 'r') as f:
-                content = f.read()
-                if 'TICKTICK_ACCESS_TOKEN' not in content:
-                    logger.error("No access token found in .env file or environment. Please run 'uv run -m ticktick_mcp.cli auth' to authenticate.")
-                    return False
-        
-        # Initialize the client
-        ticktick = TickTickClient(in_memory_only=in_memory_mode)
->>>>>>> d049287d
         
         # Test API connectivity
         projects = ticktick.get_projects()
@@ -666,7 +624,6 @@
     except Exception as e:
         return f"Error creating task: {str(e)}"
 
-<<<<<<< HEAD
 # NEW: Batch create multiple tasks
 @mcp.tool()
 async def create_multiple_tasks(tasks: List[Dict]) -> str:
@@ -1382,17 +1339,6 @@
     due_date: str = None,
     priority: int = None
 ) -> str:
-=======
-@mcp.call_tool()
-async def update_task(request) -> str:
-    task_id = request.get("task_id")
-    project_id = request.get("project_id")
-    title = request.get("title")
-    content = request.get("content")
-    start_date = request.get("start_date")
-    due_date = request.get("due_date")
-    priority = request.get("priority")
->>>>>>> d049287d
     """
     Update an existing task in TickTick with timezone support.
     
